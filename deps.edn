{:deps    {andare                     {:mvn/version "0.10.0"}
           chivorcam                  {:mvn/version "1.0.0"}
           cljsjs/parinfer            {:mvn/version "3.11.0-0"}
<<<<<<< HEAD
           com.cognitect/transit-cljs {:mvn/version "0.8.248"}
           fipp                       {:mvn/version "0.6.18"}
=======
           com.cognitect/transit-cljs {:mvn/version "0.8.256"}
           fipp                       {:mvn/version "0.6.8"}
>>>>>>> a2d5724d
           tailrecursion/cljson       {:mvn/version "1.0.7"}
           malabarba/lazy-map         {:mvn/version "1.3"}
           org.clojure/clojurescript  {:mvn/version "1.10.520"}
           org.clojure/test.check     {:mvn/version "0.10.0-alpha4"}}
 :aliases {:cljs-repl {:main-opts ["-m" "cljs.main" "-d" "out" "-re" "node" "-r"]}}}<|MERGE_RESOLUTION|>--- conflicted
+++ resolved
@@ -1,13 +1,8 @@
 {:deps    {andare                     {:mvn/version "0.10.0"}
            chivorcam                  {:mvn/version "1.0.0"}
            cljsjs/parinfer            {:mvn/version "3.11.0-0"}
-<<<<<<< HEAD
-           com.cognitect/transit-cljs {:mvn/version "0.8.248"}
+           com.cognitect/transit-cljs {:mvn/version "0.8.256"}
            fipp                       {:mvn/version "0.6.18"}
-=======
-           com.cognitect/transit-cljs {:mvn/version "0.8.256"}
-           fipp                       {:mvn/version "0.6.8"}
->>>>>>> a2d5724d
            tailrecursion/cljson       {:mvn/version "1.0.7"}
            malabarba/lazy-map         {:mvn/version "1.3"}
            org.clojure/clojurescript  {:mvn/version "1.10.520"}
